<<<<<<< HEAD
# Video Search App - MVP

A desktop application that helps users search their personal video files by spoken content through AI transcription indexing.

## Current Architecture

This application uses a **3-tier architecture** with secure communication between layers:

```
┌─────────────────────┐    ┌──────────────────────┐    ┌─────────────────────┐
│   React Frontend    │    │   Node.js Backend    │    │   SQLite Database   │
│   (Renderer Process)│◄──►│   (Main Process)     │◄──►│   with FTS5 Search  │
│                     │    │                      │    │                     │
│ • Video Library UI  │    │ • Video Scanner      │    │ • Video Metadata    │
│ • Search Interface  │    │ • Database Manager   │    │ • Transcript Data   │
│ • Transcription UI  │    │ • IPC Handlers       │    │ • Full-Text Index   │
└─────────────────────┘    └──────────────────────┘    └─────────────────────┘
         │                           │
         └─────── IPC Channels ──────┘
```

### **Why SQLite Database?**
The SQLite database is the backbone of the search functionality:

- **Video Metadata**: Stores file paths, sizes, durations, and transcription status
- **Transcript Segments**: Stores time-stamped transcript text with confidence scores
- **FTS5 Full-Text Search**: Enables lightning-fast searching through transcript content
- **Search History**: Tracks user queries for analytics and suggestions
- **Offline Operation**: Works completely offline with no external dependencies
- **Memory Fallback**: Gracefully falls back to in-memory storage if SQLite fails

### **Why IPC (Inter-Process Communication)?**
IPC provides secure communication between frontend and backend:

- **Security**: Prevents direct Node.js API exposure to the frontend
- **Process Isolation**: Keeps UI responsive by separating heavy operations
- **Type Safety**: Strongly typed communication channels
- **Error Handling**: Centralized error handling for all backend operations

## Features (Currently Implemented)

- ✅ **Folder Selection**: Select directories containing video files
- ✅ **Video Scanning**: Recursively scan folders for supported video formats
- ✅ **Database Storage**: SQLite with FTS5 full-text search capabilities
- ✅ **Mock Transcription**: Simulated AI transcription with dummy data
- ✅ **Real-time Search**: Search transcripts as you type
- ✅ **Video Library**: View all videos with transcription status
- ✅ **Responsive UI**: Clean interface with status indicators
- ✅ **Memory Fallback**: Works even without SQLite

## Tech Stack

- **Frontend**: React + TypeScript (Electron Renderer Process)
- **Backend**: Node.js + TypeScript (Electron Main Process)
- **Database**: SQLite with FTS5 (Full-Text Search)
- **Communication**: IPC (Inter-Process Communication)
- **Build Tools**: Webpack + TypeScript Compiler
- **Styling**: Custom CSS

## Installation & Setup

1. **Clone the repository**
   ```bash
   git clone <repository-url>
   cd Video-search-app
   ```

2. **Install dependencies**
   ```bash
   npm install
   ```

3. **Build the application**
   ```bash
   npm run build
   ```

4. **Start the application**
   ```bash
   npm start
   ```

## Development Commands

- **Development mode** (with hot reload):
  ```bash
  npm run dev
  ```

- **Build only**:
  ```bash
  npm run build
  ```

- **Build main process only**:
  ```bash
  npm run build:main
  ```

- **Build renderer process only**:
  ```bash
  npm run build:renderer
  ```

## How It Works

### 1. **Video Discovery**
- User selects a folder containing video files
- `VideoScanner` recursively scans directories
- Supported formats: `.mp4`, `.mkv`, `.avi`, `.mov`, `.webm`, `.m4v`, `.wmv`, `.flv`
- Video metadata is stored in SQLite database

### 2. **Mock Transcription Process**
- Currently uses dummy transcript data for MVP
- Simulates AI transcription with realistic delay
- Stores transcript segments with timestamps and confidence scores
- Updates video transcription status in real-time

### 3. **Search Functionality**
- Uses SQLite FTS5 for full-text search
- Searches across all transcript segments
- Returns results with video context and timestamps
- Ranks results by relevance

### 4. **Data Flow**
```
Frontend Request → IPC Channel → Backend Handler → Database Operation → Response
```

## Project Structure

```
src/
├── main/                     # Electron Main Process (Backend)
│   ├── main.ts              # Application entry point
│   ├── preload.ts           # IPC bridge for security
│   ├── database/            # SQLite database management
│   │   ├── database.ts      # Database operations & fallback
│   │   └── schema.sql       # Database schema with FTS5
│   ├── ipc/                 # Inter-Process Communication
│   │   └── handlers.ts      # All IPC request handlers
│   └── video/               # Video processing logic
│       └── video-scanner.ts # File system scanning
├── renderer/                # React Frontend (UI)
│   ├── App.tsx             # Main React component
│   ├── App.css             # Styling
│   ├── index.tsx           # React entry point
│   └── types/              # TypeScript definitions
└── shared/                  # Shared Types & Constants
    └── types.ts            # Common interfaces & IPC channels
```

## Database Schema

```sql
-- Video metadata
CREATE TABLE videos (
    id INTEGER PRIMARY KEY,
    file_path TEXT UNIQUE,
    file_name TEXT,
    file_size INTEGER,
    duration REAL,
    transcription_status TEXT DEFAULT 'pending'
);

-- Transcript segments with timestamps
CREATE TABLE transcript_segments (
    id INTEGER PRIMARY KEY,
    video_id INTEGER,
    start_time REAL,
    end_time REAL,
    text TEXT,
    confidence REAL,
    FOREIGN KEY (video_id) REFERENCES videos(id)
);

-- FTS5 virtual table for full-text search
CREATE VIRTUAL TABLE transcripts USING fts5(
    video_id UNINDEXED,
    start_time UNINDEXED,
    end_time UNINDEXED,
    text,
    confidence UNINDEXED
);
```

## Current Limitations (MVP)

- **Mock Transcription**: Uses dummy data instead of real AI transcription
- **No Video Playback**: Cannot play videos or jump to timestamps
- **Basic Metadata**: No video duration or thumbnail extraction
- **No Semantic Search**: Only keyword-based search currently

## Next Steps (Full Implementation)

1. **Real AI Transcription**: 
   - Integrate OpenAI Whisper for speech-to-text
   - Add FFmpeg for audio extraction
   
2. **Enhanced Search**:
   - Add semantic search capabilities
   - Implement search suggestions and history
   
3. **Video Player Integration**:
   - Embed video player with timestamp navigation
   - Add thumbnail generation
   
4. **Performance Optimizations**:
   - Background transcription queue
   - Incremental indexing for large collections
   
5. **UI/UX Improvements**:
   - Dark mode support
   - Keyboard shortcuts
   - Better progress indicators

## Git Repository Cleanup

If you have too many uncommitted changes:

```bash
# Remove untracked files (be careful!)
git clean -fd

# Reset staged changes
git reset HEAD .

# Add only the files you want
git add src/ package.json README.md .gitignore

# Commit your changes
git commit -m "Update video search application"
```

## Troubleshooting

- **Database Issues**: Delete the database file in your user data directory to reset
- **Build Errors**: Ensure all dependencies are installed with `npm install`
- **Permission Errors**: Check app permissions for reading video folders

## License

MIT License
=======
# Video Search App

A desktop application for searching video content by transcribing speech and enabling keyword search.

## Setup

1. **Install dependencies:**
   ```
   npm install
   pip install faster-whisper
   ```

2. **Download Whisper model:** The `faster-whisper` library will download the model automatically, or you can specify a local path.

3. **Run the app:**
   ```
   npm start
   ```

## Features

- Select a folder with video files (.mp4, .mkv, etc.)
- Automatically transcribe speech using local AI (Whisper)
- Store transcripts with timestamps in SQLite
- Search transcripts by keyword
- Display results with timestamps and play videos

## Files

- `main.js`: Electron main process
- `index.html`: UI
- `transcribe.py`: Python script for transcription
- `package.json`: Dependencies and scripts

## Next Steps

- Implement folder selection and batch processing
- Add video playback from timestamps
- Enhance search with semantic capabilities (optional)

## Requirements

- Node.js
- Python 3
- FFmpeg (for audio extraction in Whisper)
>>>>>>> aa3d1b4c
<|MERGE_RESOLUTION|>--- conflicted
+++ resolved
@@ -1,4 +1,3 @@
-<<<<<<< HEAD
 # Video Search App - MVP
 
 A desktop application that helps users search their personal video files by spoken content through AI transcription indexing.
@@ -241,51 +240,4 @@
 
 ## License
 
-MIT License
-=======
-# Video Search App
-
-A desktop application for searching video content by transcribing speech and enabling keyword search.
-
-## Setup
-
-1. **Install dependencies:**
-   ```
-   npm install
-   pip install faster-whisper
-   ```
-
-2. **Download Whisper model:** The `faster-whisper` library will download the model automatically, or you can specify a local path.
-
-3. **Run the app:**
-   ```
-   npm start
-   ```
-
-## Features
-
-- Select a folder with video files (.mp4, .mkv, etc.)
-- Automatically transcribe speech using local AI (Whisper)
-- Store transcripts with timestamps in SQLite
-- Search transcripts by keyword
-- Display results with timestamps and play videos
-
-## Files
-
-- `main.js`: Electron main process
-- `index.html`: UI
-- `transcribe.py`: Python script for transcription
-- `package.json`: Dependencies and scripts
-
-## Next Steps
-
-- Implement folder selection and batch processing
-- Add video playback from timestamps
-- Enhance search with semantic capabilities (optional)
-
-## Requirements
-
-- Node.js
-- Python 3
-- FFmpeg (for audio extraction in Whisper)
->>>>>>> aa3d1b4c
+MIT License